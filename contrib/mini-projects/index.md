--- conflicted
+++ resolved
@@ -1,7 +1,4 @@
 # List of sections
 
-<<<<<<< HEAD
-- [Rock Paper Scissors Game](Rock_Paper_Scissors_Game.md)
-=======
 - [Dice Roller](dice_roller.md)
->>>>>>> 7af275bd
+- [Rock Paper Scissors Game](Rock_Paper_Scissors_Game.md)