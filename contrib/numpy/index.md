--- conflicted
+++ resolved
@@ -1,9 +1,5 @@
 # List of sections
 
-<<<<<<< HEAD
-- [NumPy Data Types](datatypes.md)
-- [Section title](filename.md)
-=======
 - [Installing NumPy](installing-numpy.md)
 - [Introduction](introduction.md)
->>>>>>> 97e06aa6
+- [NumPy Data Types](datatypes.md)