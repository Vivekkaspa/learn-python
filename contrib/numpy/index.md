--- conflicted
+++ resolved
@@ -1,13 +1,8 @@
 # List of sections
 
-<<<<<<< HEAD
-* [Basic Mathematics](basic_math.md)
-  
-  
-=======
 - [Installing NumPy](installing-numpy.md)
 - [Introduction](introduction.md)
 - [NumPy Data Types](datatypes.md)
+- [Basic Mathematics](basic_math.md)
 - [Operations on Arrays in NumPy](operations-on-arrays.md)
-- [Loading Arrays from Files](loading_arrays_from_files.md)
->>>>>>> 9cde34ae
+- [Loading Arrays from Files](loading_arrays_from_files.md)