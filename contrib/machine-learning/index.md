# List of sections

<<<<<<< HEAD
- [Section title](filename.md)
- [Artificial Neural Network from the Ground Up](ArtificialNeuralNetwork.md)
=======
- [Regression in Machine Learning](Regression.md)
- [Confusion Matrix](confusion-matrix.md)
- [Support Vector Machine Algorithm](support-vector-machine.md)
>>>>>>> ae127de1
<|MERGE_RESOLUTION|>--- conflicted
+++ resolved
@@ -1,10 +1,6 @@
 # List of sections
 
-<<<<<<< HEAD
-- [Section title](filename.md)
-- [Artificial Neural Network from the Ground Up](ArtificialNeuralNetwork.md)
-=======
 - [Regression in Machine Learning](Regression.md)
 - [Confusion Matrix](confusion-matrix.md)
 - [Support Vector Machine Algorithm](support-vector-machine.md)
->>>>>>> ae127de1
+- [Artificial Neural Network from the Ground Up](ArtificialNeuralNetwork.md)
